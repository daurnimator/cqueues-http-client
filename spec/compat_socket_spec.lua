describe("http.compat.socket module", function()
	local http = require "http.compat.socket"
	local new_headers = require "http.headers".new
	local server = require "http.server"
	local util = require "http.util"
	local cqueues = require "cqueues"
	it("fails safely on an invalid host", function()
		-- in the luasocket example they use 'wrong.host', but 'host' is now a valid TLD.
		-- use 'wrong.invalid' instead for this test.
		local r, e = http.request("http://wrong.invalid/")
		assert.same(r, nil)
		-- in luasocket, the error is documented as "host not found", but we allow something else
		assert.same("string", type(e))
	end)
	it("works against builtin server with GET request", function()
		local cq = cqueues.new()
		local authority
		local s = server.listen {
			host = "localhost";
			port = 0;
			onstream = function(s, stream)
				local request_headers = assert(stream:get_headers())
				assert.same("http", request_headers:get ":scheme")
				assert.same("GET", request_headers:get ":method")
				assert.same("/foo", request_headers:get ":path")
				assert.same(authority, request_headers:get ":authority")
				local headers = new_headers()
				headers:append(":status", "200")
				headers:append("connection", "close")
				assert(stream:write_headers(headers, false))
				assert(stream:write_chunk("hello world", true))
				s:close()
			end;
		}
		assert(s:listen())
		local _, host, port = s:localname()
		authority = util.to_authority(host, port, "http")
		cq:wrap(function()
			assert_loop(s)
		end)
		cq:wrap(function()
			local r, e = http.request("http://"..authority.."/foo")
			assert.same("hello world", r)
			assert.same(200, e)
		end)
		assert_loop(cq, TEST_TIMEOUT)
		assert.truthy(cq:empty())
	end)
	it("works against builtin server with POST request", function()
		local cq = cqueues.new()
		local authority
		local s = server.listen {
			host = "localhost";
			port = 0;
			onstream = function(s, stream)
				local request_headers = assert(stream:get_headers())
				assert.same("http", request_headers:get ":scheme")
				assert.same("POST", request_headers:get ":method")
				assert.same("/foo", request_headers:get ":path")
				assert.same(authority, request_headers:get ":authority")
				local body = assert(stream:get_body_as_string())
				assert.same("a body", body)
				local headers = new_headers()
				headers:append(":status", "201")
				headers:append("connection", "close")
				assert(stream:write_headers(headers, false))
				assert(stream:write_chunk("hello world", true))
				s:close()
			end;
		}
		assert(s:listen())
		local _, host, port = s:localname()
		authority = util.to_authority(host, port, "http")
		cq:wrap(function()
			assert_loop(s)
		end)
		cq:wrap(function()
			local r, e = http.request("http://"..authority.."/foo", "a body")
			assert.same("hello world", r)
			assert.same(201, e)
		end)
		assert_loop(cq, TEST_TIMEOUT)
		assert.truthy(cq:empty())
	end)
	it("works against builtin server with complex request", function()
		local cq = cqueues.new()
		local s = server.listen {
			host = "localhost";
			port = 0;
			onstream = function(s, stream)
				local a, b = stream:get_headers()
				local request_headers = assert(a,b)
				assert.same("http", request_headers:get ":scheme")
				assert.same("PUT", request_headers:get ":method")
				assert.same("/path?query", request_headers:get ":path")
				assert.same("otherhost.com:8080", request_headers:get ":authority")
				assert.same("fun", request_headers:get "myheader")
				assert.same("normalised", request_headers:get "camelcase")
				assert(stream:write_continue())
				local body = assert(stream:get_body_as_string())
				assert.same("a body", body)
				local headers = new_headers()
				headers:append(":status", "404")
				headers:append("connection", "close")
				assert(stream:write_headers(headers, false))
				assert(stream:write_chunk("hello world", true))
				s:close()
			end;
		}
		assert(s:listen())
		cq:wrap(function()
			assert_loop(s)
		end)
		cq:wrap(function()
			local _, host, port = s:localname()
			local r, e = assert(http.request {
				url = "http://example.com/path?query";
				host = host;
				port = port;
				method = "PUT";
				headers = {
					host = "otherhost.com:8080";
					myheader = "fun";
					CamelCase = "normalised";
				};
				source = coroutine.wrap(function()
					coroutine.yield("a body")
				end);
				sink = coroutine.wrap(function(b)
					assert.same("hello world", b)
					assert.same(nil, coroutine.yield(true))
				end);
			})
			assert.same(1, r)
			assert.same(404, e)
		end)
		assert_loop(cq, TEST_TIMEOUT)
		assert.truthy(cq:empty())
	end)
<<<<<<< HEAD
	it("returns nil, 'timeout' on timeout", function()
		local cq = cqueues.new()
		local authority
=======
	it("coerces numeric header values to strings", function()
		local cq = cqueues.new()
>>>>>>> 4cf3d499
		local s = server.listen {
			host = "localhost";
			port = 0;
			onstream = function(s, stream)
<<<<<<< HEAD
				assert(stream:get_headers())
				cqueues.sleep(0.2)
				stream:shutdown()
				s:close()
			end;
		}
		assert(s:listen())
		local _, host, port = s:localname()
		authority = util.to_authority(host, port, "http")
		cq:wrap(function()
			assert_loop(s)
		end)
		cq:wrap(function()
			local old_TIMEOUT = http.TIMEOUT
			http.TIMEOUT = 0.01
			local r, e = http.request("http://"..authority.."/")
			http.TIMEOUT = old_TIMEOUT
			assert.same(nil, r)
			assert.same("timeout", e)
		end)
		assert_loop(cq, TEST_TIMEOUT)
		assert.truthy(cq:empty())
	end)
	it("handles timeouts in complex form", function()
		local cq = cqueues.new()
		local s = server.listen {
			host = "localhost";
			port = 0;
			onstream = function(s, stream)
				local a, b = stream:get_headers()
				local request_headers = assert(a,b)
				assert.same("http", request_headers:get ":scheme")
				assert.same("GET", request_headers:get ":method")
				assert.same("/path?query", request_headers:get ":path")
				assert.same("example.com", request_headers:get ":authority")
				cqueues.sleep(0.2)
=======
				local request_headers = assert(stream:get_headers())
				assert.truthy(request_headers:has("myheader"))
				local headers = new_headers()
				headers:append(":status", "200")
				headers:append("connection", "close")
				assert(stream:write_headers(headers, true))
>>>>>>> 4cf3d499
				s:close()
			end;
		}
		assert(s:listen())
		cq:wrap(function()
			assert_loop(s)
		end)
		cq:wrap(function()
			local _, host, port = s:localname()
<<<<<<< HEAD
			local old_TIMEOUT = http.TIMEOUT
			http.TIMEOUT = 0.01
			local r, e = http.request {
				url = "http://example.com/path?query";
				host = host;
				port = port;
			}
			http.TIMEOUT = old_TIMEOUT
			assert.same(nil, r)
			assert.same("timeout", e)
=======
			local r, e = assert(http.request {
				url = "http://anything/";
				host = host;
				port = port;
				headers = {
					myheader = 2;
				};
			})
			assert.same(1, r)
			assert.same(200, e)
>>>>>>> 4cf3d499
		end)
		assert_loop(cq, TEST_TIMEOUT)
		assert.truthy(cq:empty())
	end)
end)<|MERGE_RESOLUTION|>--- conflicted
+++ resolved
@@ -137,19 +137,13 @@
 		assert_loop(cq, TEST_TIMEOUT)
 		assert.truthy(cq:empty())
 	end)
-<<<<<<< HEAD
 	it("returns nil, 'timeout' on timeout", function()
 		local cq = cqueues.new()
 		local authority
-=======
-	it("coerces numeric header values to strings", function()
-		local cq = cqueues.new()
->>>>>>> 4cf3d499
-		local s = server.listen {
-			host = "localhost";
-			port = 0;
-			onstream = function(s, stream)
-<<<<<<< HEAD
+		local s = server.listen {
+			host = "localhost";
+			port = 0;
+			onstream = function(s, stream)
 				assert(stream:get_headers())
 				cqueues.sleep(0.2)
 				stream:shutdown()
@@ -186,14 +180,6 @@
 				assert.same("/path?query", request_headers:get ":path")
 				assert.same("example.com", request_headers:get ":authority")
 				cqueues.sleep(0.2)
-=======
-				local request_headers = assert(stream:get_headers())
-				assert.truthy(request_headers:has("myheader"))
-				local headers = new_headers()
-				headers:append(":status", "200")
-				headers:append("connection", "close")
-				assert(stream:write_headers(headers, true))
->>>>>>> 4cf3d499
 				s:close()
 			end;
 		}
@@ -203,7 +189,6 @@
 		end)
 		cq:wrap(function()
 			local _, host, port = s:localname()
-<<<<<<< HEAD
 			local old_TIMEOUT = http.TIMEOUT
 			http.TIMEOUT = 0.01
 			local r, e = http.request {
@@ -214,7 +199,31 @@
 			http.TIMEOUT = old_TIMEOUT
 			assert.same(nil, r)
 			assert.same("timeout", e)
-=======
+		end)
+		assert_loop(cq, TEST_TIMEOUT)
+		assert.truthy(cq:empty())
+	end)
+	it("coerces numeric header values to strings", function()
+		local cq = cqueues.new()
+		local s = server.listen {
+			host = "localhost";
+			port = 0;
+			onstream = function(s, stream)
+				local request_headers = assert(stream:get_headers())
+				assert.truthy(request_headers:has("myheader"))
+				local headers = new_headers()
+				headers:append(":status", "200")
+				headers:append("connection", "close")
+				assert(stream:write_headers(headers, true))
+				s:close()
+			end;
+		}
+		assert(s:listen())
+		cq:wrap(function()
+			assert_loop(s)
+		end)
+		cq:wrap(function()
+			local _, host, port = s:localname()
 			local r, e = assert(http.request {
 				url = "http://anything/";
 				host = host;
@@ -225,7 +234,6 @@
 			})
 			assert.same(1, r)
 			assert.same(200, e)
->>>>>>> 4cf3d499
 		end)
 		assert_loop(cq, TEST_TIMEOUT)
 		assert.truthy(cq:empty())
